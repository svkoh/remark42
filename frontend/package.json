{
  "name": "remark42",
  "version": "0.16.0",
  "license": "MIT",
  "scripts": {
    "build": "webpack --mode production",
    "build:analyze": "webpack --mode production --analyze",
    "start": "cross-env REMARK_API_BASE_URL=https://demo.remark42.com webpack serve --mode development",
    "dev": "cross-env REMARK_URL=http://127.0.0.1:8080 webpack serve --mode development",
    "lint": "run-p lint:*",
    "test": "jest",
    "test:coverage": "jest --coverage",
    "check": "cross-env NODE_ENV=production run-s build && run-p check:*",
    "check:types": "tsc -p tsconfig.json --noEmit",
    "check:translation": "run-s translation:extract translation:check",
    "lint:eslint": "eslint --max-warnings=0 '**/*.{ts?(x),js}'",
    "lint:stylelint": "stylelint 'app/**/*.css' 'templates/**'",
    "size": "cross-env NODE_ENV=production npm run build && size-limit",
    "prettier": "prettier --write './**/*.{js,ts,tsx,css,html}'",
    "translation:extract": "formatjs extract --out-file=./extracted-messages/messages.json '**/!(*.d).ts?(x)'",
    "translation:generate": "node ./tasks/generateDictionary.js",
    "translation:check": "node ./tasks/checkTranslation.js"
  },
  "engines": {
    "node": ">=12.11",
    "npm": ">=6.13.4"
  },
  "dependencies": {
    "@github/markdown-toolbar-element": "^1.4.0",
    "@github/text-expander-element": "^2.2.0",
    "@ungap/custom-elements": "^0.1.15",
    "bem-react-helper": "^1.2.2",
    "classnames": "^2.2.6",
    "core-js": "^3.9.0",
    "intersection-observer": "^0.12.0",
    "lodash-es": "^4.17.21",
    "node-emoji": "^1.10.0",
    "preact": "^10.5.12",
    "react-intl": "^5.12.5",
    "react-redux": "^7.2.2",
    "redux": "^4.0.5",
    "redux-thunk": "^2.3.0"
  },
  "devDependencies": {
    "@babel/preset-env": "^7.12.17",
    "@babel/preset-react": "^7.12.13",
    "@formatjs/cli": "^3.1.3",
    "@mavrin/stylelint-declaration-use-css-custom-properties": "1.0.0-alpha.2",
<<<<<<< HEAD
    "@prefresh/webpack": "^3.0.1",
    "@size-limit/file": "^4.9.2",
=======
    "@prefresh/babel-plugin": "^0.4.0",
    "@prefresh/webpack": "^3.0.0",
    "@size-limit/file": "^4.9.1",
>>>>>>> ec62b1a5
    "@types/classnames": "^2.2.11",
    "@types/enzyme": "^3.10.8",
    "@types/jest": "^26.0.20",
    "@types/lodash-es": "^4.17.4",
    "@types/node-emoji": "^1.8.1",
    "@types/react-redux": "^7.1.16",
    "@types/redux-mock-store": "^1.0.2",
    "@types/webpack-env": "^1.16.0",
    "@typescript-eslint/eslint-plugin": "^4.15.1",
    "@typescript-eslint/parser": "^4.15.1",
    "babel-eslint": "^10.1.0",
    "babel-loader": "^8.2.2",
    "clean-webpack-plugin": "^3.0.0",
    "codecov": "^3.8.1",
    "cross-env": "^7.0.3",
    "css-loader": "^5.0.2",
    "dotenv": "^8.2.0",
    "enzyme": "^3.11.0",
    "enzyme-adapter-preact-pure": "^3.0.0",
    "eslint": "^7.20.0",
    "eslint-config-preact": "^1.1.3",
    "eslint-config-prettier": "^8.0.0",
    "eslint-config-react-app": "^6.0.0",
    "eslint-plugin-flowtype": "^5.2.2",
    "eslint-plugin-import": "^2.22.1",
    "eslint-plugin-jest": "^24.1.5",
    "eslint-plugin-jsx-a11y": "^6.4.1",
    "eslint-plugin-prettier": "^3.3.1",
    "eslint-plugin-react": "^7.22.0",
    "eslint-plugin-react-hooks": "^4.2.0",
    "eslint-plugin-testing-library": "^3.10.1",
    "fast-async": "^6.3.8",
    "file-loader": "^6.2.0",
    "fork-ts-checker-webpack-plugin": "^6.1.0",
    "html-webpack-plugin": "^5.2.0",
    "husky": "^4.3.6",
    "identity-obj-proxy": "^3.0.0",
    "jest": "^26.6.3",
    "jest-fetch-mock": "^3.0.3",
    "jest-localstorage-mock": "^2.4.6",
    "lint-staged": "^10.5.4",
    "mini-css-extract-plugin": "^1.3.8",
    "npm-run-all": "^4.1.5",
    "postcss": "^8.2.6",
    "postcss-csso": "^5.0.0",
    "postcss-loader": "^5.0.0",
    "postcss-preset-env": "^6.7.0",
    "prettier": "^2.2.1",
    "redux-mock-store": "^1.5.4",
    "size-limit": "^4.9.2",
    "style-loader": "^2.0.0",
    "stylelint": "^13.11.0",
    "stylelint-config-prettier": "^8.0.2",
    "stylelint-config-standard": "^20.0.0",
    "stylelint-value-no-unknown-custom-properties": "^3.0.0",
    "ts-jest": "^26.5.1",
    "ts-loader": "^8.0.17",
    "tsconfig-paths-webpack-plugin": "^3.3.0",
    "typescript": "^4.1.5",
    "url-loader": "^4.1.1",
    "webpack": "^5.23.0",
    "webpack-bundle-analyzer": "^4.4.0",
    "webpack-cli": "^4.5.0",
    "webpack-dev-server": "^3.11.2"
  }
}<|MERGE_RESOLUTION|>--- conflicted
+++ resolved
@@ -46,14 +46,9 @@
     "@babel/preset-react": "^7.12.13",
     "@formatjs/cli": "^3.1.3",
     "@mavrin/stylelint-declaration-use-css-custom-properties": "1.0.0-alpha.2",
-<<<<<<< HEAD
+    "@prefresh/babel-plugin": "^0.4.0",
     "@prefresh/webpack": "^3.0.1",
     "@size-limit/file": "^4.9.2",
-=======
-    "@prefresh/babel-plugin": "^0.4.0",
-    "@prefresh/webpack": "^3.0.0",
-    "@size-limit/file": "^4.9.1",
->>>>>>> ec62b1a5
     "@types/classnames": "^2.2.11",
     "@types/enzyme": "^3.10.8",
     "@types/jest": "^26.0.20",
